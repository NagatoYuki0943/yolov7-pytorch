--- conflicted
+++ resolved
@@ -133,20 +133,13 @@
         # 160, 160, 256 => 80, 80, 256 => 80, 80, 128
         x_1 = self.mp(x)
         x_1 = self.cv1(x_1)
-<<<<<<< HEAD
-
-        x_2 = self.cv2(x)
-        x_2 = self.cv3(x_2)
-
-        # 两个通道减半拼接到一起最终通道不变
-=======
-        
+
         # 160, 160, 256 => 160, 160, 128 => 80, 80, 128
         x_2 = self.cv2(x)
         x_2 = self.cv3(x_2)
-        
+
+        # 两个通道减半拼接到一起最终通道不变
         # 80, 80, 128 cat 80, 80, 128 => 80, 80, 256
->>>>>>> 681713de
         return torch.cat([x_2, x_1], 1)
 
 
@@ -164,49 +157,34 @@
             'l' : [-1, -3, -5, -6],
             'x' : [-1, -3, -5, -7, -8],
         }[phi]
-<<<<<<< HEAD
-        #   [1, 3, 640, 640] -> [1, 64, 320, 320]
-=======
-        # 640, 640, 3 => 640, 640, 32 => 320, 320, 64
->>>>>>> 681713de
+
+        # [1, 3, 640, 640] -> [1, 64, 320, 320]
         self.stem = nn.Sequential(
             Conv(3, transition_channels, 3, 1),
             Conv(transition_channels, transition_channels * 2, 3, 2),       # s=2
             Conv(transition_channels * 2, transition_channels * 2, 3, 1),
         )
-<<<<<<< HEAD
-        #   [1, 64, 320, 320] -> [1, 256, 160, 160]
-=======
-        # 320, 320, 64 => 160, 160, 128 => 160, 160, 256
->>>>>>> 681713de
+
+        # [1, 64, 320, 320] -> [1, 128, 160, 160] -> [1, 256, 160, 160]
         self.dark2 = nn.Sequential(
             Conv(transition_channels * 2, transition_channels * 4, 3, 2),   # s=2
             Multi_Concat_Block(transition_channels * 4, block_channels * 2, transition_channels * 8, n=n, ids=ids),
         )
-<<<<<<< HEAD
-        #   [1, 256, 160, 160] -> [1, 512, 80, 80]
-        #   Transition这里的参数2是两个分支的输出channel,最后拼接到一起通道和输入时相同
-=======
-        # 160, 160, 256 => 80, 80, 256 => 80, 80, 512
->>>>>>> 681713de
+
+        # [1, 256, 160, 160] -> [1, 256, 80, 80] -> [1, 512, 80, 80]
+        # Transition这里的参数2是两个分支的输出channel,最后拼接到一起通道和输入时相同
         self.dark3 = nn.Sequential(
             Transition_Block(transition_channels * 8, transition_channels * 4),
             Multi_Concat_Block(transition_channels * 8, block_channels * 4, transition_channels * 16, n=n, ids=ids),
         )
-<<<<<<< HEAD
-        #   [1, 512, 80, 80] -> [1, 1024, 40, 40]
-=======
-        # 80, 80, 512 => 40, 40, 512 => 40, 40, 1024
->>>>>>> 681713de
+
+        # [1, 512, 80, 80] -> [1, 512, 40, 40] -> [1, 1024, 40, 40]
         self.dark4 = nn.Sequential(
             Transition_Block(transition_channels * 16, transition_channels * 8),
             Multi_Concat_Block(transition_channels * 16, block_channels * 8, transition_channels * 32, n=n, ids=ids),
         )
-<<<<<<< HEAD
-        #   [1, 1024, 40, 40] -> [1, 1024, 20, 20]
-=======
-        # 40, 40, 1024 => 20, 20, 1024 => 20, 20, 1024
->>>>>>> 681713de
+
+        # [1, 1024, 40, 40] -> [1, 1024, 20, 20] -> [1, 1024, 20, 20]
         self.dark5 = nn.Sequential(
             Transition_Block(transition_channels * 32, transition_channels * 16),
             Multi_Concat_Block(transition_channels * 32, block_channels * 8, transition_channels * 32, n=n, ids=ids),
@@ -231,22 +209,14 @@
         #-----------------------------------------------#
         x = self.dark2(x)
         #-----------------------------------------------#
-<<<<<<< HEAD
         #   [1, 256, 160, 160] -> [1, 512, 80, 80]
-        #   dark3的输出，是一个有效特征层
-=======
         #   dark3的输出为80, 80, 512，是一个有效特征层
->>>>>>> 681713de
         #-----------------------------------------------#
         x = self.dark3(x)
         feat1 = x
         #-----------------------------------------------#
-<<<<<<< HEAD
         #   [1, 512, 80, 80] -> [1, 1024, 40, 40]
-        #   dark4的输出，是一个有效特征层
-=======
         #   dark4的输出为40, 40, 1024，是一个有效特征层
->>>>>>> 681713de
         #-----------------------------------------------#
         x = self.dark4(x)
         feat2 = x

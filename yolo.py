import colorsys
import os
import time

import cv2
import numpy as np
import torch
import torch.nn as nn
from PIL import ImageDraw, ImageFont, Image

from nets.yolo import YoloBody
from utils.utils import (cvtColor, get_anchors, get_classes, preprocess_input,
                         resize_image, show_config)
from utils.utils_bbox import DecodeBox, DecodeBoxNP

'''
训练自己的数据集必看注释！
'''
class YOLO(object):
    _defaults = {
        #--------------------------------------------------------------------------#
        #   使用自己训练好的模型进行预测一定要修改model_path和classes_path！
        #   model_path指向logs文件夹下的权值文件，classes_path指向model_data下的txt
        #
        #   训练好后logs文件夹下存在多个权值文件，选择验证集损失较低的即可。
        #   验证集损失较低不代表mAP较高，仅代表该权值在验证集上泛化性能较好。
        #   如果出现shape不匹配，同时要注意训练时的model_path和classes_path参数的修改
        #--------------------------------------------------------------------------#
        "model_path"        : 'model_data/yolov7_weights.pth',
        "classes_path"      : 'model_data/coco_classes.txt',
        #---------------------------------------------------------------------#
        #   anchors_path代表先验框对应的txt文件，一般不修改。
        #   anchors_mask用于帮助代码找到对应的先验框，一般不修改。
        #---------------------------------------------------------------------#
        "anchors_path"      : 'model_data/yolo_anchors.txt',
        "anchors_mask"      : [[6, 7, 8], [3, 4, 5], [0, 1, 2]],
        #---------------------------------------------------------------------#
        #   输入图片的大小，必须为32的倍数。
        #---------------------------------------------------------------------#
        "input_shape"       : [640, 640],
        #------------------------------------------------------#
        #   所使用到的yolov7的版本，本仓库一共提供两个：
        #   l : 对应yolov7
        #   x : 对应yolov7_x
        #------------------------------------------------------#
        "phi"               : 'l',
        #---------------------------------------------------------------------#
        #   只有得分大于置信度的预测框会被保留下来
        #---------------------------------------------------------------------#
        "confidence"        : 0.5,
        #---------------------------------------------------------------------#
        #   非极大抑制所用到的nms_iou大小,越小代表越严格
        #---------------------------------------------------------------------#
        "nms_iou"           : 0.3,
        #---------------------------------------------------------------------#
        #   该变量用于控制是否使用letterbox_image对输入图像进行不失真的resize，
        #   在多次测试后，发现关闭letterbox_image直接resize的效果更好
        #---------------------------------------------------------------------#
        "letterbox_image"   : True,
        #-------------------------------#
        #   是否使用Cuda
        #   没有GPU可以设置成False
        #-------------------------------#
        "cuda"              : True,
    }

    @classmethod
    def get_defaults(cls, n):
        if n in cls._defaults:
            return cls._defaults[n]
        else:
            return "Unrecognized attribute name '" + n + "'"

    #---------------------------------------------------#
    #   初始化YOLO
    #---------------------------------------------------#
    def __init__(self, **kwargs):
        self.__dict__.update(self._defaults)
        for name, value in kwargs.items():
            setattr(self, name, value)
            self._defaults[name] = value

        #---------------------------------------------------#
        #   获得种类和先验框的数量
        #---------------------------------------------------#
        self.class_names, self.num_classes  = get_classes(self.classes_path)
        self.anchors, self.num_anchors      = get_anchors(self.anchors_path)
        self.bbox_util                      = DecodeBox(self.anchors, self.num_classes, (self.input_shape[0], self.input_shape[1]), self.anchors_mask)

        #---------------------------------------------------#
        #   画框设置不同的颜色
        #---------------------------------------------------#
        hsv_tuples = [(x / self.num_classes, 1., 1.) for x in range(self.num_classes)]
        self.colors = list(map(lambda x: colorsys.hsv_to_rgb(*x), hsv_tuples))
        self.colors = list(map(lambda x: (int(x[0] * 255), int(x[1] * 255), int(x[2] * 255)), self.colors))
        self.generate()

        show_config(**self._defaults)

    #---------------------------------------------------#
    #   生成模型
    #---------------------------------------------------#
    def generate(self, onnx=False):
        #---------------------------------------------------#
        #   建立yolo模型，载入yolo模型的权重
        #---------------------------------------------------#
        self.net    = YoloBody(self.anchors_mask, self.num_classes, self.phi)
        device      = torch.device('cuda' if torch.cuda.is_available() else 'cpu')
        self.net.load_state_dict(torch.load(self.model_path, map_location=device))
        self.net    = self.net.fuse().eval()
        print('{} model, and classes loaded.'.format(self.model_path))
        if not onnx:
            if self.cuda:
                self.net = nn.DataParallel(self.net)
                self.net = self.net.cuda()

    #---------------------------------------------------#
    #   检测图片
    #---------------------------------------------------#
    def detect_image(self, image, crop = False, count = False):
        #---------------------------------------------------#
        #   计算输入图片的高和宽
        #---------------------------------------------------#
        image_shape = np.array(np.shape(image)[0:2])
        #---------------------------------------------------------#
        #   在这里将图像转换成RGB图像，防止灰度图在预测时报错。
        #   代码仅仅支持RGB图像的预测，所有其它类型的图像都会转化成RGB
        #---------------------------------------------------------#
        image       = cvtColor(image)
        #---------------------------------------------------------#
        #   给图像增加灰条，实现不失真的resize
        #   也可以直接resize进行识别
        #---------------------------------------------------------#
        image_data  = resize_image(image, (self.input_shape[1], self.input_shape[0]), self.letterbox_image)
        #---------------------------------------------------------#
        #   添加上batch_size维度
        #   h, w, 3 => 3, h, w => 1, 3, h, w
        #---------------------------------------------------------#
        image_data  = np.expand_dims(np.transpose(preprocess_input(np.array(image_data, dtype='float32')), (2, 0, 1)), 0)

        with torch.no_grad():
            images = torch.from_numpy(image_data)
            if self.cuda:
                images = images.cuda()
            #---------------------------------------------------------#
            #   将图像输入网络当中进行预测！
            #   outputs = [
            #               [1, 85, 20, 20],
            #               [1, 85, 40, 40],
            #               [1, 85, 80, 80],
            #           ]
            #---------------------------------------------------------#
            outputs = self.net(images)
            #---------------------------------------------------------#
            #   预测结果解码
            #   outputs = [
            #               [b, 3*20*20, 85],
            #               [b, 3*40*40, 85],
            #               [b, 3*80*80, 85],
            #           ]
            #---------------------------------------------------------#
            outputs = self.bbox_util.decode_box(outputs)
            #---------------------------------------------------------#
            #   将预测框进行堆叠，然后进行非极大抑制
            #   results = [[
            #               [x1, y1, x2, y2, obj_conf(是否包含物体置信度), class_conf(种类置信度), class_pred(种类预测值)],
            #               ...
            #           ]]
            #---------------------------------------------------------#
            results = self.bbox_util.non_max_suppression(torch.cat(outputs, 1), self.num_classes, self.input_shape,
                        image_shape, self.letterbox_image, conf_thres = self.confidence, nms_thres = self.nms_iou)

            if results[0] is None:
                return image

            top_label   = np.array(results[0][:, 6], dtype = 'int32')
            top_conf    = results[0][:, 4] * results[0][:, 5]
            top_boxes   = results[0][:, :4]
        #---------------------------------------------------------#
        #   设置字体与边框厚度
        #---------------------------------------------------------#
        font        = ImageFont.truetype(font='model_data/simhei.ttf', size=np.floor(3e-2 * image.size[1] + 0.5).astype('int32'))
        thickness   = int(max((image.size[0] + image.size[1]) // np.mean(self.input_shape), 1))
        #---------------------------------------------------------#
        #   计数
        #---------------------------------------------------------#
        if count:
            print("top_label:", top_label)
            classes_nums    = np.zeros([self.num_classes])
            for i in range(self.num_classes):
                num = np.sum(top_label == i)
                if num > 0:
                    print(self.class_names[i], " : ", num)
                classes_nums[i] = num
            print("classes_nums:", classes_nums)
        #---------------------------------------------------------#
        #   是否进行目标的裁剪
        #---------------------------------------------------------#
        if crop:
            for i, c in list(enumerate(top_boxes)):
                top, left, bottom, right = top_boxes[i]
                top     = max(0, np.floor(top).astype('int32'))
                left    = max(0, np.floor(left).astype('int32'))
                bottom  = min(image.size[1], np.floor(bottom).astype('int32'))
                right   = min(image.size[0], np.floor(right).astype('int32'))

                dir_save_path = "img_crop"
                if not os.path.exists(dir_save_path):
                    os.makedirs(dir_save_path)
                crop_image = image.crop([left, top, right, bottom])
                crop_image.save(os.path.join(dir_save_path, "crop_" + str(i) + ".png"), quality=95, subsampling=0)
                print("save crop_" + str(i) + ".png to " + dir_save_path)
        #---------------------------------------------------------#
        #   图像绘制
        #---------------------------------------------------------#
        for i, c in list(enumerate(top_label)):
            predicted_class = self.class_names[int(c)]
            box             = top_boxes[i]
            score           = top_conf[i]

            top, left, bottom, right = box

            top     = max(0, np.floor(top).astype('int32'))
            left    = max(0, np.floor(left).astype('int32'))
            bottom  = min(image.size[1], np.floor(bottom).astype('int32'))
            right   = min(image.size[0], np.floor(right).astype('int32'))

            label = '{} {:.2f}'.format(predicted_class, score)
            draw = ImageDraw.Draw(image)
            label_size = draw.textsize(label, font)
            label = label.encode('utf-8')
            print(label, top, left, bottom, right)

            if top - label_size[1] >= 0:
                text_origin = np.array([left, top - label_size[1]])
            else:
                text_origin = np.array([left, top + 1])

            for i in range(thickness):
                draw.rectangle([left + i, top + i, right - i, bottom - i], outline=self.colors[c])
            draw.rectangle([tuple(text_origin), tuple(text_origin + label_size)], fill=self.colors[c])
            draw.text(text_origin, str(label,'UTF-8'), fill=(0, 0, 0), font=font)
            del draw

        return image

    def get_FPS(self, image, test_interval):
        image_shape = np.array(np.shape(image)[0:2])
        #---------------------------------------------------------#
        #   在这里将图像转换成RGB图像，防止灰度图在预测时报错。
        #   代码仅仅支持RGB图像的预测，所有其它类型的图像都会转化成RGB
        #---------------------------------------------------------#
        image       = cvtColor(image)
        #---------------------------------------------------------#
        #   给图像增加灰条，实现不失真的resize
        #   也可以直接resize进行识别
        #---------------------------------------------------------#
        image_data  = resize_image(image, (self.input_shape[1], self.input_shape[0]), self.letterbox_image)
        #---------------------------------------------------------#
        #   添加上batch_size维度
        #---------------------------------------------------------#
        image_data  = np.expand_dims(np.transpose(preprocess_input(np.array(image_data, dtype='float32')), (2, 0, 1)), 0)

        with torch.no_grad():
            images = torch.from_numpy(image_data)
            if self.cuda:
                images = images.cuda()
            #---------------------------------------------------------#
            #   将图像输入网络当中进行预测！
            #---------------------------------------------------------#
            outputs = self.net(images)
            outputs = self.bbox_util.decode_box(outputs)
            #---------------------------------------------------------#
            #   将预测框进行堆叠，然后进行非极大抑制
            #---------------------------------------------------------#
            results = self.bbox_util.non_max_suppression(torch.cat(outputs, 1), self.num_classes, self.input_shape,
                        image_shape, self.letterbox_image, conf_thres=self.confidence, nms_thres=self.nms_iou)

        t1 = time.time()
        for _ in range(test_interval):
            with torch.no_grad():
                #---------------------------------------------------------#
                #   将图像输入网络当中进行预测！
                #---------------------------------------------------------#
                outputs = self.net(images)
                outputs = self.bbox_util.decode_box(outputs)
                #---------------------------------------------------------#
                #   将预测框进行堆叠，然后进行非极大抑制
                #---------------------------------------------------------#
                results = self.bbox_util.non_max_suppression(torch.cat(outputs, 1), self.num_classes, self.input_shape,
                            image_shape, self.letterbox_image, conf_thres=self.confidence, nms_thres=self.nms_iou)

        t2 = time.time()
        tact_time = (t2 - t1) / test_interval
        return tact_time

    def detect_heatmap(self, image, heatmap_save_path):
        import cv2
        import matplotlib.pyplot as plt
        def sigmoid(x):
            y = 1.0 / (1.0 + np.exp(-x))
            return y
        #---------------------------------------------------------#
        #   在这里将图像转换成RGB图像，防止灰度图在预测时报错。
        #   代码仅仅支持RGB图像的预测，所有其它类型的图像都会转化成RGB
        #---------------------------------------------------------#
        image       = cvtColor(image)
        #---------------------------------------------------------#
        #   给图像增加灰条，实现不失真的resize
        #   也可以直接resize进行识别
        #---------------------------------------------------------#
        image_data  = resize_image(image, (self.input_shape[1],self.input_shape[0]), self.letterbox_image)
        #---------------------------------------------------------#
        #   添加上batch_size维度
        #---------------------------------------------------------#
        image_data  = np.expand_dims(np.transpose(preprocess_input(np.array(image_data, dtype='float32')), (2, 0, 1)), 0)

        with torch.no_grad():
            images = torch.from_numpy(image_data)
            if self.cuda:
                images = images.cuda()
            #---------------------------------------------------------#
            #   将图像输入网络当中进行预测！
            #---------------------------------------------------------#
            outputs = self.net(images)

        plt.imshow(image, alpha=1)
        plt.axis('off')
        mask    = np.zeros((image.size[1], image.size[0]))
        for sub_output in outputs:
            sub_output = sub_output.cpu().numpy()
            b, c, h, w = np.shape(sub_output)
            sub_output = np.transpose(np.reshape(sub_output, [b, 3, -1, h, w]), [0, 3, 4, 1, 2])[0]
            score      = np.max(sigmoid(sub_output[..., 4]), -1)
            score      = cv2.resize(score, (image.size[0], image.size[1]))
            normed_score    = (score * 255).astype('uint8')
            mask            = np.maximum(mask, normed_score)

        plt.imshow(mask, alpha=0.5, interpolation='nearest', cmap="jet")

        plt.axis('off')
        plt.subplots_adjust(top=1, bottom=0, right=1,  left=0, hspace=0, wspace=0)
        plt.margins(0, 0)
        plt.savefig(heatmap_save_path, dpi=200, bbox_inches='tight', pad_inches = -0.1)
        print("Save to the " + heatmap_save_path)
        plt.show()

    def convert_to_onnx(self, simplify, model_path):
        import onnx
        self.generate(onnx=True)

        im                  = torch.zeros(1, 3, *self.input_shape).to('cpu')  # image size(1, 3, 512, 512) BCHW
        input_layer_names   = ["images"]
        output_layer_names  = ["output"]

        # Export the model
        print(f'Starting export with onnx {onnx.__version__}.')
        torch.onnx.export(self.net,
                        im,
                        f               = model_path,
                        verbose         = False,
                        opset_version   = 12,
                        training        = torch.onnx.TrainingMode.EVAL,
                        do_constant_folding = True,
                        input_names     = input_layer_names,
                        output_names    = output_layer_names,
                        dynamic_axes    = None)

        # Checks
        model_onnx = onnx.load(model_path)  # load onnx model
        onnx.checker.check_model(model_onnx)  # check onnx model

        # Simplify onnx
        if simplify:
            import onnxsim
            print(f'Simplifying with onnx-simplifier {onnxsim.__version__}.')
            model_onnx, check = onnxsim.simplify(
                model_onnx,
                dynamic_input_shape=False,
                input_shapes=None)
            assert check, 'assert check failed'
            onnx.save(model_onnx, model_path)

        print('Onnx model save as {}'.format(model_path))

    def get_map_txt(self, image_id, image, class_names, map_out_path):
        f = open(os.path.join(map_out_path, "detection-results/"+image_id+".txt"), "w", encoding='utf-8') 
        image_shape = np.array(np.shape(image)[0:2])
        #---------------------------------------------------------#
        #   在这里将图像转换成RGB图像，防止灰度图在预测时报错。
        #   代码仅仅支持RGB图像的预测，所有其它类型的图像都会转化成RGB
        #---------------------------------------------------------#
        image       = cvtColor(image)
        #---------------------------------------------------------#
        #   给图像增加灰条，实现不失真的resize
        #   也可以直接resize进行识别
        #---------------------------------------------------------#
        image_data  = resize_image(image, (self.input_shape[1], self.input_shape[0]), self.letterbox_image)
        #---------------------------------------------------------#
        #   添加上batch_size维度
        #---------------------------------------------------------#
        image_data  = np.expand_dims(np.transpose(preprocess_input(np.array(image_data, dtype='float32')), (2, 0, 1)), 0)

        with torch.no_grad():
            images = torch.from_numpy(image_data)
            if self.cuda:
                images = images.cuda()
            #---------------------------------------------------------#
            #   将图像输入网络当中进行预测！
            #---------------------------------------------------------#
            outputs = self.net(images)
            outputs = self.bbox_util.decode_box(outputs)
            #---------------------------------------------------------#
            #   将预测框进行堆叠，然后进行非极大抑制
            #---------------------------------------------------------#
            results = self.bbox_util.non_max_suppression(torch.cat(outputs, 1), self.num_classes, self.input_shape,
                        image_shape, self.letterbox_image, conf_thres = self.confidence, nms_thres = self.nms_iou)

            if results[0] is None:
                return

            top_label   = np.array(results[0][:, 6], dtype = 'int32')
            top_conf    = results[0][:, 4] * results[0][:, 5]
            top_boxes   = results[0][:, :4]

        for i, c in list(enumerate(top_label)):
            predicted_class = self.class_names[int(c)]
            box             = top_boxes[i]
            score           = str(top_conf[i])

            top, left, bottom, right = box
            if predicted_class not in class_names:
                continue

            f.write("%s %s %s %s %s %s\n" % (predicted_class, score[:6], str(int(left)), str(int(top)), str(int(right)),str(int(bottom))))

        f.close()
<<<<<<< HEAD
        return
=======
        return 

class YOLO_ONNX(object):
    _defaults = {
        #--------------------------------------------------------------------------#
        #   使用自己训练好的模型进行预测一定要修改onnx_path和classes_path！
        #   onnx_path指向logs文件夹下的权值文件，classes_path指向model_data下的txt
        #
        #   训练好后logs文件夹下存在多个权值文件，选择验证集损失较低的即可。
        #   验证集损失较低不代表mAP较高，仅代表该权值在验证集上泛化性能较好。
        #   如果出现shape不匹配，同时要注意训练时的onnx_path和classes_path参数的修改
        #--------------------------------------------------------------------------#
        "onnx_path"         : 'model_data/models.onnx',
        "classes_path"      : 'model_data/coco_classes.txt',
        #---------------------------------------------------------------------#
        #   anchors_path代表先验框对应的txt文件，一般不修改。
        #   anchors_mask用于帮助代码找到对应的先验框，一般不修改。
        #---------------------------------------------------------------------#
        "anchors_path"      : 'model_data/yolo_anchors.txt',
        "anchors_mask"      : [[6, 7, 8], [3, 4, 5], [0, 1, 2]],
        #---------------------------------------------------------------------#
        #   输入图片的大小，必须为32的倍数。
        #---------------------------------------------------------------------#
        "input_shape"       : [640, 640],
        #---------------------------------------------------------------------#
        #   只有得分大于置信度的预测框会被保留下来
        #---------------------------------------------------------------------#
        "confidence"        : 0.5,
        #---------------------------------------------------------------------#
        #   非极大抑制所用到的nms_iou大小
        #---------------------------------------------------------------------#
        "nms_iou"           : 0.3,
        #---------------------------------------------------------------------#
        #   该变量用于控制是否使用letterbox_image对输入图像进行不失真的resize，
        #   在多次测试后，发现关闭letterbox_image直接resize的效果更好
        #---------------------------------------------------------------------#
        "letterbox_image"   : True
    }
    
    @classmethod
    def get_defaults(cls, n):
        if n in cls._defaults:
            return cls._defaults[n]
        else:
            return "Unrecognized attribute name '" + n + "'"

    #---------------------------------------------------#
    #   初始化YOLO
    #---------------------------------------------------#
    def __init__(self, **kwargs):
        self.__dict__.update(self._defaults)
        for name, value in kwargs.items():
            setattr(self, name, value)
            self._defaults[name] = value 
            
        import onnxruntime
        self.onnx_session   = onnxruntime.InferenceSession(self.onnx_path)
        # 获得所有的输入node
        self.input_name     = self.get_input_name()
        # 获得所有的输出node
        self.output_name    = self.get_output_name()

        #---------------------------------------------------#
        #   获得种类和先验框的数量
        #---------------------------------------------------#
        self.class_names, self.num_classes  = self.get_classes(self.classes_path)
        self.anchors, self.num_anchors      = self.get_anchors(self.anchors_path)
        self.bbox_util                      = DecodeBoxNP(self.anchors, self.num_classes, (self.input_shape[0], self.input_shape[1]), self.anchors_mask)

        #---------------------------------------------------#
        #   画框设置不同的颜色
        #---------------------------------------------------#
        hsv_tuples  = [(x / self.num_classes, 1., 1.) for x in range(self.num_classes)]
        self.colors = list(map(lambda x: colorsys.hsv_to_rgb(*x), hsv_tuples))
        self.colors = list(map(lambda x: (int(x[0] * 255), int(x[1] * 255), int(x[2] * 255)), self.colors))

        show_config(**self._defaults)
 
    def get_classes(self, classes_path):
        with open(classes_path, encoding='utf-8') as f:
            class_names = f.readlines()
        class_names = [c.strip() for c in class_names]
        return class_names, len(class_names)
    
    def get_anchors(self, anchors_path):
        '''loads the anchors from a file'''
        with open(anchors_path, encoding='utf-8') as f:
            anchors = f.readline()
        anchors = [float(x) for x in anchors.split(',')]
        anchors = np.array(anchors).reshape(-1, 2)
        return anchors, len(anchors)

    def get_input_name(self):
        # 获得所有的输入node
        input_name=[]
        for node in self.onnx_session.get_inputs():
            input_name.append(node.name)
        return input_name
 
    def get_output_name(self):
        # 获得所有的输出node
        output_name=[]
        for node in self.onnx_session.get_outputs():
            output_name.append(node.name)
        return output_name
 
    def get_input_feed(self,image_tensor):
        # 利用input_name获得输入的tensor
        input_feed={}
        for name in self.input_name:
            input_feed[name]=image_tensor
        return input_feed
    
    #---------------------------------------------------#
    #   对输入图像进行resize
    #---------------------------------------------------#
    def resize_image(self, image, size, letterbox_image, mode='PIL'):
        if mode == 'PIL':
            iw, ih  = image.size
            w, h    = size

            if letterbox_image:
                scale   = min(w/iw, h/ih)
                nw      = int(iw*scale)
                nh      = int(ih*scale)

                image   = image.resize((nw,nh), Image.BICUBIC)
                new_image = Image.new('RGB', size, (128,128,128))
                new_image.paste(image, ((w-nw)//2, (h-nh)//2))
            else:
                new_image = image.resize((w, h), Image.BICUBIC)
        else:
            image = np.array(image)
            if letterbox_image:
                # 获得现在的shape
                shape       = np.shape(image)[:2]
                # 获得输出的shape
                if isinstance(size, int):
                    size    = (size, size)

                # 计算缩放的比例
                r = min(size[0] / shape[0], size[1] / shape[1])

                # 计算缩放后图片的高宽
                new_unpad   = int(round(shape[1] * r)), int(round(shape[0] * r))
                dw, dh      = size[1] - new_unpad[0], size[0] - new_unpad[1]

                # 除以2以padding到两边
                dw          /= 2  
                dh          /= 2
        
                # 对图像进行resize
                if shape[::-1] != new_unpad:  # resize
                    image = cv2.resize(image, new_unpad, interpolation=cv2.INTER_LINEAR)
                top, bottom = int(round(dh - 0.1)), int(round(dh + 0.1))
                left, right = int(round(dw - 0.1)), int(round(dw + 0.1))
        
                new_image = cv2.copyMakeBorder(image, top, bottom, left, right, cv2.BORDER_CONSTANT, value=(128, 128, 128))  # add border
            else:
                new_image = cv2.resize(image, (w, h))

        return new_image
 
    def detect_image(self, image):
        image_shape = np.array(np.shape(image)[0:2])
        #---------------------------------------------------------#
        #   在这里将图像转换成RGB图像，防止灰度图在预测时报错。
        #   代码仅仅支持RGB图像的预测，所有其它类型的图像都会转化成RGB
        #---------------------------------------------------------#
        image       = cvtColor(image)
 
        image_data  = self.resize_image(image, self.input_shape, True)
        #---------------------------------------------------------#
        #   添加上batch_size维度
        #   h, w, 3 => 3, h, w => 1, 3, h, w
        #---------------------------------------------------------#
        image_data  = np.expand_dims(np.transpose(preprocess_input(np.array(image_data, dtype='float32')), (2, 0, 1)), 0)
 
        input_feed  = self.get_input_feed(image_data)
        outputs     = self.onnx_session.run(output_names=self.output_name, input_feed=input_feed)

        feature_map_shape   = [[int(j / (2 ** (i + 3))) for j in self.input_shape] for i in range(len(self.anchors_mask))][::-1]
        for i in range(len(self.anchors_mask)):
            outputs[i] = np.reshape(outputs[i], (1, len(self.anchors_mask[i]) * (5 + self.num_classes), feature_map_shape[i][0], feature_map_shape[i][1]))
        
        outputs = self.bbox_util.decode_box(outputs)
        #---------------------------------------------------------#
        #   将预测框进行堆叠，然后进行非极大抑制
        #---------------------------------------------------------#
        results = self.bbox_util.non_max_suppression(np.concatenate(outputs, 1), self.num_classes, self.input_shape, 
                    image_shape, self.letterbox_image, conf_thres = self.confidence, nms_thres = self.nms_iou)
                                                
        if results[0] is None: 
            return image

        top_label   = np.array(results[0][:, 6], dtype = 'int32')
        top_conf    = results[0][:, 4] * results[0][:, 5]
        top_boxes   = results[0][:, :4]

        #---------------------------------------------------------#
        #   设置字体与边框厚度
        #---------------------------------------------------------#
        font        = ImageFont.truetype(font='model_data/simhei.ttf', size=np.floor(3e-2 * image.size[1] + 0.5).astype('int32'))
        thickness   = int(max((image.size[0] + image.size[1]) // np.mean(self.input_shape), 1))

        #---------------------------------------------------------#
        #   图像绘制
        #---------------------------------------------------------#
        for i, c in list(enumerate(top_label)):
            predicted_class = self.class_names[int(c)]
            box             = top_boxes[i]
            score           = top_conf[i]

            top, left, bottom, right = box

            top     = max(0, np.floor(top).astype('int32'))
            left    = max(0, np.floor(left).astype('int32'))
            bottom  = min(image.size[1], np.floor(bottom).astype('int32'))
            right   = min(image.size[0], np.floor(right).astype('int32'))

            label = '{} {:.2f}'.format(predicted_class, score)
            draw = ImageDraw.Draw(image)
            label_size = draw.textsize(label, font)
            label = label.encode('utf-8')
            print(label, top, left, bottom, right)
            
            if top - label_size[1] >= 0:
                text_origin = np.array([left, top - label_size[1]])
            else:
                text_origin = np.array([left, top + 1])

            for i in range(thickness):
                draw.rectangle([left + i, top + i, right - i, bottom - i], outline=self.colors[c])
            draw.rectangle([tuple(text_origin), tuple(text_origin + label_size)], fill=self.colors[c])
            draw.text(text_origin, str(label,'UTF-8'), fill=(0, 0, 0), font=font)
            del draw

        return image
>>>>>>> c4484435
<|MERGE_RESOLUTION|>--- conflicted
+++ resolved
@@ -435,10 +435,7 @@
             f.write("%s %s %s %s %s %s\n" % (predicted_class, score[:6], str(int(left)), str(int(top)), str(int(right)),str(int(bottom))))
 
         f.close()
-<<<<<<< HEAD
         return
-=======
-        return 
 
 class YOLO_ONNX(object):
     _defaults = {
@@ -476,7 +473,7 @@
         #---------------------------------------------------------------------#
         "letterbox_image"   : True
     }
-    
+
     @classmethod
     def get_defaults(cls, n):
         if n in cls._defaults:
@@ -491,8 +488,8 @@
         self.__dict__.update(self._defaults)
         for name, value in kwargs.items():
             setattr(self, name, value)
-            self._defaults[name] = value 
-            
+            self._defaults[name] = value
+
         import onnxruntime
         self.onnx_session   = onnxruntime.InferenceSession(self.onnx_path)
         # 获得所有的输入node
@@ -515,13 +512,13 @@
         self.colors = list(map(lambda x: (int(x[0] * 255), int(x[1] * 255), int(x[2] * 255)), self.colors))
 
         show_config(**self._defaults)
- 
+
     def get_classes(self, classes_path):
         with open(classes_path, encoding='utf-8') as f:
             class_names = f.readlines()
         class_names = [c.strip() for c in class_names]
         return class_names, len(class_names)
-    
+
     def get_anchors(self, anchors_path):
         '''loads the anchors from a file'''
         with open(anchors_path, encoding='utf-8') as f:
@@ -536,21 +533,21 @@
         for node in self.onnx_session.get_inputs():
             input_name.append(node.name)
         return input_name
- 
+
     def get_output_name(self):
         # 获得所有的输出node
         output_name=[]
         for node in self.onnx_session.get_outputs():
             output_name.append(node.name)
         return output_name
- 
+
     def get_input_feed(self,image_tensor):
         # 利用input_name获得输入的tensor
         input_feed={}
         for name in self.input_name:
             input_feed[name]=image_tensor
         return input_feed
-    
+
     #---------------------------------------------------#
     #   对输入图像进行resize
     #---------------------------------------------------#
@@ -586,21 +583,21 @@
                 dw, dh      = size[1] - new_unpad[0], size[0] - new_unpad[1]
 
                 # 除以2以padding到两边
-                dw          /= 2  
+                dw          /= 2
                 dh          /= 2
-        
+
                 # 对图像进行resize
                 if shape[::-1] != new_unpad:  # resize
                     image = cv2.resize(image, new_unpad, interpolation=cv2.INTER_LINEAR)
                 top, bottom = int(round(dh - 0.1)), int(round(dh + 0.1))
                 left, right = int(round(dw - 0.1)), int(round(dw + 0.1))
-        
+
                 new_image = cv2.copyMakeBorder(image, top, bottom, left, right, cv2.BORDER_CONSTANT, value=(128, 128, 128))  # add border
             else:
                 new_image = cv2.resize(image, (w, h))
 
         return new_image
- 
+
     def detect_image(self, image):
         image_shape = np.array(np.shape(image)[0:2])
         #---------------------------------------------------------#
@@ -608,29 +605,29 @@
         #   代码仅仅支持RGB图像的预测，所有其它类型的图像都会转化成RGB
         #---------------------------------------------------------#
         image       = cvtColor(image)
- 
+
         image_data  = self.resize_image(image, self.input_shape, True)
         #---------------------------------------------------------#
         #   添加上batch_size维度
         #   h, w, 3 => 3, h, w => 1, 3, h, w
         #---------------------------------------------------------#
         image_data  = np.expand_dims(np.transpose(preprocess_input(np.array(image_data, dtype='float32')), (2, 0, 1)), 0)
- 
+
         input_feed  = self.get_input_feed(image_data)
         outputs     = self.onnx_session.run(output_names=self.output_name, input_feed=input_feed)
 
         feature_map_shape   = [[int(j / (2 ** (i + 3))) for j in self.input_shape] for i in range(len(self.anchors_mask))][::-1]
         for i in range(len(self.anchors_mask)):
             outputs[i] = np.reshape(outputs[i], (1, len(self.anchors_mask[i]) * (5 + self.num_classes), feature_map_shape[i][0], feature_map_shape[i][1]))
-        
+
         outputs = self.bbox_util.decode_box(outputs)
         #---------------------------------------------------------#
         #   将预测框进行堆叠，然后进行非极大抑制
         #---------------------------------------------------------#
         results = self.bbox_util.non_max_suppression(np.concatenate(outputs, 1), self.num_classes, self.input_shape, 
                     image_shape, self.letterbox_image, conf_thres = self.confidence, nms_thres = self.nms_iou)
-                                                
-        if results[0] is None: 
+
+        if results[0] is None:
             return image
 
         top_label   = np.array(results[0][:, 6], dtype = 'int32')
@@ -663,7 +660,7 @@
             label_size = draw.textsize(label, font)
             label = label.encode('utf-8')
             print(label, top, left, bottom, right)
-            
+
             if top - label_size[1] >= 0:
                 text_origin = np.array([left, top - label_size[1]])
             else:
@@ -675,5 +672,4 @@
             draw.text(text_origin, str(label,'UTF-8'), fill=(0, 0, 0), font=font)
             del draw
 
-        return image
->>>>>>> c4484435
+        return image
#-----------------------------------------------------------------------#
#   predict.py将单张图片预测、摄像头检测、FPS测试和目录遍历检测等功能
#   整合到了一个py文件中，通过指定mode进行模式的修改。
#-----------------------------------------------------------------------#
import time

import cv2
import numpy as np
from PIL import Image

from yolo import YOLO, YOLO_ONNX

if __name__ == "__main__":
    #----------------------------------------------------------------------------------------------------------#
    #   mode用于指定测试的模式：
    #   'predict'           表示单张图片预测，如果想对预测过程进行修改，如保存图片，截取对象等，可以先看下方详细的注释
    #   'video'             表示视频检测，可调用摄像头或者视频进行检测，详情查看下方注释。
    #   'fps'               表示测试fps，使用的图片是img里面的street.jpg，详情查看下方注释。
    #   'dir_predict'       表示遍历文件夹进行检测并保存。默认遍历img文件夹，保存img_out文件夹，详情查看下方注释。
    #   'heatmap'           表示进行预测结果的热力图可视化，详情查看下方注释。
    #   'export_onnx'       表示将模型导出为onnx，需要pytorch1.7.1以上。
    #   'predict_onnx'      表示利用导出的onnx模型进行预测，相关参数的修改在yolo.py_423行左右处的YOLO_ONNX
    #----------------------------------------------------------------------------------------------------------#
    mode = "predict"
    #-------------------------------------------------------------------------#
    #   crop                指定了是否在单张图片预测后对目标进行截取
    #   count               指定了是否进行目标的计数
    #   crop、count仅在mode='predict'时有效
    #-------------------------------------------------------------------------#
    crop            = False
    count           = False
    #----------------------------------------------------------------------------------------------------------#
    #   video_path          用于指定视频的路径，当video_path=0时表示检测摄像头
    #                       想要检测视频，则设置如video_path = "xxx.mp4"即可，代表读取出根目录下的xxx.mp4文件。
    #   video_save_path     表示视频保存的路径，当video_save_path=""时表示不保存
    #                       想要保存视频，则设置如video_save_path = "yyy.mp4"即可，代表保存为根目录下的yyy.mp4文件。
    #   video_fps           用于保存的视频的fps
    #
    #   video_path、video_save_path和video_fps仅在mode='video'时有效
    #   保存视频时需要ctrl+c退出或者运行到最后一帧才会完成完整的保存步骤。
    #----------------------------------------------------------------------------------------------------------#
    video_path      = 0
    video_save_path = ""
    video_fps       = 25.0
    #----------------------------------------------------------------------------------------------------------#
    #   test_interval       用于指定测量fps的时候，图片检测的次数。理论上test_interval越大，fps越准确。
    #   fps_image_path      用于指定测试的fps图片
    #
    #   test_interval和fps_image_path仅在mode='fps'有效
    #----------------------------------------------------------------------------------------------------------#
    test_interval   = 100
    fps_image_path  = "img/street.jpg"
    #-------------------------------------------------------------------------#
    #   dir_origin_path     指定了用于检测的图片的文件夹路径
    #   dir_save_path       指定了检测完图片的保存路径
    #
    #   dir_origin_path和dir_save_path仅在mode='dir_predict'时有效
    #-------------------------------------------------------------------------#
    dir_origin_path = "img/"
    dir_save_path   = "img_out/"
    #-------------------------------------------------------------------------#
    #   heatmap_save_path   热力图的保存路径，默认保存在model_data下
    #
    #   heatmap_save_path仅在mode='heatmap'有效
    #-------------------------------------------------------------------------#
    heatmap_save_path = "model_data/heatmap_vision.png"
    #-------------------------------------------------------------------------#
    #   simplify            使用Simplify onnx
    #   onnx_save_path      指定了onnx的保存路径
    #-------------------------------------------------------------------------#
    simplify        = True
    onnx_save_path  = "model_data/models.onnx"

    if mode != "predict_onnx":
        yolo = YOLO()
    else:
        yolo = YOLO_ONNX()

    if mode == "predict":
        '''
        1、如果想要进行检测完的图片的保存，利用r_image.save("img.jpg")即可保存，直接在predict.py里进行修改即可。
        2、如果想要获得预测框的坐标，可以进入yolo.detect_image函数，在绘图部分读取top，left，bottom，right这四个值。
        3、如果想要利用预测框截取下目标，可以进入yolo.detect_image函数，在绘图部分利用获取到的top，left，bottom，right这四个值
        在原图上利用矩阵的方式进行截取。
        4、如果想要在预测图上写额外的字，比如检测到的特定目标的数量，可以进入yolo.detect_image函数，在绘图部分对predicted_class进行判断，
        比如判断if predicted_class == 'car': 即可判断当前目标是否为车，然后记录数量即可。利用draw.text即可写字。
        '''
        while True:
            img = input('Input image filename:')
            try:
                image = Image.open(img)
            except:
                print('Open Error! Try again!')
                continue
            else:
                r_image = yolo.detect_image(image, crop = crop, count=count)
                r_image.show()

    elif mode == "video":
        capture = cv2.VideoCapture(video_path)
        if video_save_path!="":
            fourcc  = cv2.VideoWriter_fourcc(*'XVID')
            size    = (int(capture.get(cv2.CAP_PROP_FRAME_WIDTH)), int(capture.get(cv2.CAP_PROP_FRAME_HEIGHT)))
            out     = cv2.VideoWriter(video_save_path, fourcc, video_fps, size)

        ref, frame = capture.read()
        if not ref:
            raise ValueError("未能正确读取摄像头（视频），请注意是否正确安装摄像头（是否正确填写视频路径）。")

        fps = 0.0
        while(True):
            t1 = time.time()
            # 读取某一帧
            ref, frame = capture.read()
            if not ref:
                break
            # 格式转变，BGRtoRGB
            frame = cv2.cvtColor(frame,cv2.COLOR_BGR2RGB)
            # 转变成Image
            frame = Image.fromarray(np.uint8(frame))
            # 进行检测
            frame = np.array(yolo.detect_image(frame))
            # RGBtoBGR满足opencv显示格式
            frame = cv2.cvtColor(frame,cv2.COLOR_RGB2BGR)

            fps  = ( fps + (1./(time.time()-t1)) ) / 2
            print("fps= %.2f"%(fps))
            frame = cv2.putText(frame, "fps= %.2f"%(fps), (0, 40), cv2.FONT_HERSHEY_SIMPLEX, 1, (0, 255, 0), 2)

            cv2.imshow("video",frame)
            c= cv2.waitKey(1) & 0xff
            if video_save_path!="":
                out.write(frame)

            if c==27:
                capture.release()
                break

        print("Video Detection Done!")
        capture.release()
        if video_save_path!="":
            print("Save processed video to the path :" + video_save_path)
            out.release()
        cv2.destroyAllWindows()

    elif mode == "fps":
        img = Image.open(fps_image_path)
        tact_time = yolo.get_FPS(img, test_interval)
        print(str(tact_time) + ' seconds, ' + str(1/tact_time) + 'FPS, @batch_size 1')

    elif mode == "dir_predict":
        import os

        from tqdm import tqdm

        img_names = os.listdir(dir_origin_path)
        for img_name in tqdm(img_names):
            if img_name.lower().endswith(('.bmp', '.dib', '.png', '.jpg', '.jpeg', '.pbm', '.pgm', '.ppm', '.tif', '.tiff')):
                image_path  = os.path.join(dir_origin_path, img_name)
                image       = Image.open(image_path)
                r_image     = yolo.detect_image(image)
                if not os.path.exists(dir_save_path):
                    os.makedirs(dir_save_path)
                r_image.save(os.path.join(dir_save_path, img_name.replace(".jpg", ".png")), quality=95, subsampling=0)

    elif mode == "heatmap":
        while True:
            img = input('Input image filename:')
            try:
                image = Image.open(img)
            except:
                print('Open Error! Try again!')
                continue
            else:
                yolo.detect_heatmap(image, heatmap_save_path)

    elif mode == "export_onnx":
        yolo.convert_to_onnx(simplify, onnx_save_path)

<<<<<<< HEAD
=======
    elif mode == "predict_onnx":
        while True:
            img = input('Input image filename:')
            try:
                image = Image.open(img)
            except:
                print('Open Error! Try again!')
                continue
            else:
                r_image = yolo.detect_image(image)
                r_image.show()
>>>>>>> c4484435
    else:
        raise AssertionError("Please specify the correct mode: 'predict', 'video', 'fps', 'heatmap', 'export_onnx', 'dir_predict'.")<|MERGE_RESOLUTION|>--- conflicted
+++ resolved
@@ -177,8 +177,6 @@
     elif mode == "export_onnx":
         yolo.convert_to_onnx(simplify, onnx_save_path)
 
-<<<<<<< HEAD
-=======
     elif mode == "predict_onnx":
         while True:
             img = input('Input image filename:')
@@ -190,6 +188,5 @@
             else:
                 r_image = yolo.detect_image(image)
                 r_image.show()
->>>>>>> c4484435
     else:
         raise AssertionError("Please specify the correct mode: 'predict', 'video', 'fps', 'heatmap', 'export_onnx', 'dir_predict'.")